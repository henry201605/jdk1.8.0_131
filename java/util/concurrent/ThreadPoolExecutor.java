/*
 * ORACLE PROPRIETARY/CONFIDENTIAL. Use is subject to license terms.
 *
 *
 *
 *
 *
 *
 *
 *
 *
 *
 *
 *
 *
 *
 *
 *
 *
 *
 *
 *
 */

/*
 *
 *
 *
 *
 *
 * Written by Doug Lea with assistance from members of JCP JSR-166
 * Expert Group and released to the public domain, as explained at
 * http://creativecommons.org/publicdomain/zero/1.0/
 */

package java.util.concurrent;
import java.util.concurrent.locks.AbstractQueuedSynchronizer;
import java.util.concurrent.locks.Condition;
import java.util.concurrent.locks.ReentrantLock;
import java.util.concurrent.atomic.AtomicInteger;
import java.util.*;

/**
 * An {@link ExecutorService} that executes each submitted task using
 * one of possibly several pooled threads, normally configured
 * using {@link Executors} factory methods.
 *
 * <p>Thread pools address two different problems: they usually
 * provide improved performance when executing large numbers of
 * asynchronous tasks, due to reduced per-task invocation overhead,
 * and they provide a means of bounding and managing the resources,
 * including threads, consumed when executing a collection of tasks.
 * Each {@code ThreadPoolExecutor} also maintains some basic
 * statistics, such as the number of completed tasks.
 *
 * <p>To be useful across a wide range of contexts, this class
 * provides many adjustable parameters and extensibility
 * hooks. However, programmers are urged to use the more convenient
 * {@link Executors} factory methods {@link
 * Executors#newCachedThreadPool} (unbounded thread pool, with
 * automatic thread reclamation), {@link Executors#newFixedThreadPool}
 * (fixed size thread pool) and {@link
 * Executors#newSingleThreadExecutor} (single background thread), that
 * preconfigure settings for the most common usage
 * scenarios. Otherwise, use the following guide when manually
 * configuring and tuning this class:
 *
 * <dl>
 *
 * <dt>Core and maximum pool sizes</dt>
 *
 * <dd>A {@code ThreadPoolExecutor} will automatically adjust the
 * pool size (see {@link #getPoolSize})
 * according to the bounds set by
 * corePoolSize (see {@link #getCorePoolSize}) and
 * maximumPoolSize (see {@link #getMaximumPoolSize}).
 *
 * When a new task is submitted in method {@link #execute(Runnable)},
 * and fewer than corePoolSize threads are running, a new thread is
 * created to handle the request, even if other worker threads are
 * idle.  If there are more than corePoolSize but less than
 * maximumPoolSize threads running, a new thread will be created only
 * if the queue is full.  By setting corePoolSize and maximumPoolSize
 * the same, you create a fixed-size thread pool. By setting
 * maximumPoolSize to an essentially unbounded value such as {@code
 * Integer.MAX_VALUE}, you allow the pool to accommodate an arbitrary
 * number of concurrent tasks. Most typically, core and maximum pool
 * sizes are set only upon construction, but they may also be changed
 * dynamically using {@link #setCorePoolSize} and {@link
 * #setMaximumPoolSize}. </dd>
 *
 * <dt>On-demand construction</dt>
 *
 * <dd>By default, even core threads are initially created and
 * started only when new tasks arrive, but this can be overridden
 * dynamically using method {@link #prestartCoreThread} or {@link
 * #prestartAllCoreThreads}.  You probably want to prestart threads if
 * you construct the pool with a non-empty queue. </dd>
 *
 * <dt>Creating new threads</dt>
 *
 * <dd>New threads are created using a {@link ThreadFactory}.  If not
 * otherwise specified, a {@link Executors#defaultThreadFactory} is
 * used, that creates threads to all be in the same {@link
 * ThreadGroup} and with the same {@code NORM_PRIORITY} priority and
 * non-daemon status. By supplying a different ThreadFactory, you can
 * alter the thread's name, thread group, priority, daemon status,
 * etc. If a {@code ThreadFactory} fails to create a thread when asked
 * by returning null from {@code newThread}, the executor will
 * continue, but might not be able to execute any tasks. Threads
 * should possess the "modifyThread" {@code RuntimePermission}. If
 * worker threads or other threads using the pool do not possess this
 * permission, service may be degraded: configuration changes may not
 * take effect in a timely manner, and a shutdown pool may remain in a
 * state in which termination is possible but not completed.</dd>
 *
 * <dt>Keep-alive times</dt>
 *
 * <dd>If the pool currently has more than corePoolSize threads,
 * excess threads will be terminated if they have been idle for more
 * than the keepAliveTime (see {@link #getKeepAliveTime(TimeUnit)}).
 * This provides a means of reducing resource consumption when the
 * pool is not being actively used. If the pool becomes more active
 * later, new threads will be constructed. This parameter can also be
 * changed dynamically using method {@link #setKeepAliveTime(long,
 * TimeUnit)}.  Using a value of {@code Long.MAX_VALUE} {@link
 * TimeUnit#NANOSECONDS} effectively disables idle threads from ever
 * terminating prior to shut down. By default, the keep-alive policy
 * applies only when there are more than corePoolSize threads. But
 * method {@link #allowCoreThreadTimeOut(boolean)} can be used to
 * apply this time-out policy to core threads as well, so long as the
 * keepAliveTime value is non-zero. </dd>
 *
 * <dt>Queuing</dt>
 *
 * <dd>Any {@link BlockingQueue} may be used to transfer and hold
 * submitted tasks.  The use of this queue interacts with pool sizing:
 *
 * <ul>
 *
 * <li> If fewer than corePoolSize threads are running, the Executor
 * always prefers adding a new thread
 * rather than queuing.</li>
 *
 * <li> If corePoolSize or more threads are running, the Executor
 * always prefers queuing a request rather than adding a new
 * thread.</li>
 *
 * <li> If a request cannot be queued, a new thread is created unless
 * this would exceed maximumPoolSize, in which case, the task will be
 * rejected.</li>
 *
 * </ul>
 *
 * There are three general strategies for queuing:
 * <ol>
 *
 * <li> <em> Direct handoffs.</em> A good default choice for a work
 * queue is a {@link SynchronousQueue} that hands off tasks to threads
 * without otherwise holding them. Here, an attempt to queue a task
 * will fail if no threads are immediately available to run it, so a
 * new thread will be constructed. This policy avoids lockups when
 * handling sets of requests that might have internal dependencies.
 * Direct handoffs generally require unbounded maximumPoolSizes to
 * avoid rejection of new submitted tasks. This in turn admits the
 * possibility of unbounded thread growth when commands continue to
 * arrive on average faster than they can be processed.  </li>
 *
 * <li><em> Unbounded queues.</em> Using an unbounded queue (for
 * example a {@link LinkedBlockingQueue} without a predefined
 * capacity) will cause new tasks to wait in the queue when all
 * corePoolSize threads are busy. Thus, no more than corePoolSize
 * threads will ever be created. (And the value of the maximumPoolSize
 * therefore doesn't have any effect.)  This may be appropriate when
 * each task is completely independent of others, so tasks cannot
 * affect each others execution; for example, in a web page server.
 * While this style of queuing can be useful in smoothing out
 * transient bursts of requests, it admits the possibility of
 * unbounded work queue growth when commands continue to arrive on
 * average faster than they can be processed.  </li>
 *
 * <li><em>Bounded queues.</em> A bounded queue (for example, an
 * {@link ArrayBlockingQueue}) helps prevent resource exhaustion when
 * used with finite maximumPoolSizes, but can be more difficult to
 * tune and control.  Queue sizes and maximum pool sizes may be traded
 * off for each other: Using large queues and small pools minimizes
 * CPU usage, OS resources, and context-switching overhead, but can
 * lead to artificially low throughput.  If tasks frequently block (for
 * example if they are I/O bound), a system may be able to schedule
 * time for more threads than you otherwise allow. Use of small queues
 * generally requires larger pool sizes, which keeps CPUs busier but
 * may encounter unacceptable scheduling overhead, which also
 * decreases throughput.  </li>
 *
 * </ol>
 *
 * </dd>
 *
 * <dt>Rejected tasks</dt>
 *
 * <dd>New tasks submitted in method {@link #execute(Runnable)} will be
 * <em>rejected</em> when the Executor has been shut down, and also when
 * the Executor uses finite bounds for both maximum threads and work queue
 * capacity, and is saturated.  In either case, the {@code execute} method
 * invokes the {@link
 * RejectedExecutionHandler#rejectedExecution(Runnable, ThreadPoolExecutor)}
 * method of its {@link RejectedExecutionHandler}.  Four predefined handler
 * policies are provided:
 *
 * <ol>
 *
 * <li> In the default {@link ThreadPoolExecutor.AbortPolicy}, the
 * handler throws a runtime {@link RejectedExecutionException} upon
 * rejection. </li>
 *
 * <li> In {@link ThreadPoolExecutor.CallerRunsPolicy}, the thread
 * that invokes {@code execute} itself runs the task. This provides a
 * simple feedback control mechanism that will slow down the rate that
 * new tasks are submitted. </li>
 *
 * <li> In {@link ThreadPoolExecutor.DiscardPolicy}, a task that
 * cannot be executed is simply dropped.  </li>
 *
 * <li>In {@link ThreadPoolExecutor.DiscardOldestPolicy}, if the
 * executor is not shut down, the task at the head of the work queue
 * is dropped, and then execution is retried (which can fail again,
 * causing this to be repeated.) </li>
 *
 * </ol>
 *
 * It is possible to define and use other kinds of {@link
 * RejectedExecutionHandler} classes. Doing so requires some care
 * especially when policies are designed to work only under particular
 * capacity or queuing policies. </dd>
 *
 * <dt>Hook methods</dt>
 *
 * <dd>This class provides {@code protected} overridable
 * {@link #beforeExecute(Thread, Runnable)} and
 * {@link #afterExecute(Runnable, Throwable)} methods that are called
 * before and after execution of each task.  These can be used to
 * manipulate the execution environment; for example, reinitializing
 * ThreadLocals, gathering statistics, or adding log entries.
 * Additionally, method {@link #terminated} can be overridden to perform
 * any special processing that needs to be done once the Executor has
 * fully terminated.
 *
 * <p>If hook or callback methods throw exceptions, internal worker
 * threads may in turn fail and abruptly terminate.</dd>
 *
 * <dt>Queue maintenance</dt>
 *
 * <dd>Method {@link #getQueue()} allows access to the work queue
 * for purposes of monitoring and debugging.  Use of this method for
 * any other purpose is strongly discouraged.  Two supplied methods,
 * {@link #remove(Runnable)} and {@link #purge} are available to
 * assist in storage reclamation when large numbers of queued tasks
 * become cancelled.</dd>
 *
 * <dt>Finalization</dt>
 *
 * <dd>A pool that is no longer referenced in a program <em>AND</em>
 * has no remaining threads will be {@code shutdown} automatically. If
 * you would like to ensure that unreferenced pools are reclaimed even
 * if users forget to call {@link #shutdown}, then you must arrange
 * that unused threads eventually die, by setting appropriate
 * keep-alive times, using a lower bound of zero core threads and/or
 * setting {@link #allowCoreThreadTimeOut(boolean)}.  </dd>
 *
 * </dl>
 *
 * <p><b>Extension example</b>. Most extensions of this class
 * override one or more of the protected hook methods. For example,
 * here is a subclass that adds a simple pause/resume feature:
 *
 *  <pre> {@code
 * class PausableThreadPoolExecutor extends ThreadPoolExecutor {
 *   private boolean isPaused;
 *   private ReentrantLock pauseLock = new ReentrantLock();
 *   private Condition unpaused = pauseLock.newCondition();
 *
 *   public PausableThreadPoolExecutor(...) { super(...); }
 *
 *   protected void beforeExecute(Thread t, Runnable r) {
 *     super.beforeExecute(t, r);
 *     pauseLock.lock();
 *     try {
 *       while (isPaused) unpaused.await();
 *     } catch (InterruptedException ie) {
 *       t.interrupt();
 *     } finally {
 *       pauseLock.unlock();
 *     }
 *   }
 *
 *   public void pause() {
 *     pauseLock.lock();
 *     try {
 *       isPaused = true;
 *     } finally {
 *       pauseLock.unlock();
 *     }
 *   }
 *
 *   public void resume() {
 *     pauseLock.lock();
 *     try {
 *       isPaused = false;
 *       unpaused.signalAll();
 *     } finally {
 *       pauseLock.unlock();
 *     }
 *   }
 * }}</pre>
 *
 * @since 1.5
 * @author Doug Lea
 */
public class ThreadPoolExecutor extends AbstractExecutorService {
    /**
     * The main pool control state, ctl, is an atomic integer packing
     * two conceptual fields
     *   workerCount, indicating the effective number of threads
     *   runState,    indicating whether running, shutting down etc
     *
     * In order to pack them into one int, we limit workerCount to
     * (2^29)-1 (about 500 million) threads rather than (2^31)-1 (2
     * billion) otherwise representable. If this is ever an issue in
     * the future, the variable can be changed to be an AtomicLong,
     * and the shift/mask constants below adjusted. But until the need
     * arises, this code is a bit faster and simpler using an int.
     *
     * The workerCount is the number of workers that have been
     * permitted to start and not permitted to stop.  The value may be
     * transiently different from the actual number of live threads,
     * for example when a ThreadFactory fails to create a thread when
     * asked, and when exiting threads are still performing
     * bookkeeping before terminating. The user-visible pool size is
     * reported as the current size of the workers set.
     *
     * The runState provides the main lifecycle control, taking on values:
     *
     *   RUNNING:  Accept new tasks and process queued tasks
     *   SHUTDOWN: Don't accept new tasks, but process queued tasks
     *   STOP:     Don't accept new tasks, don't process queued tasks,
     *             and interrupt in-progress tasks
     *   TIDYING:  All tasks have terminated, workerCount is zero,
     *             the thread transitioning to state TIDYING
     *             will run the terminated() hook method
     *   TERMINATED: terminated() has completed
     *
     * The numerical order among these values matters, to allow
     * ordered comparisons. The runState monotonically increases over
     * time, but need not hit each state. The transitions are:
     *
     * RUNNING -> SHUTDOWN
     *    On invocation of shutdown(), perhaps implicitly in finalize()
     * (RUNNING or SHUTDOWN) -> STOP
     *    On invocation of shutdownNow()
     * SHUTDOWN -> TIDYING
     *    When both queue and pool are empty
     * STOP -> TIDYING
     *    When pool is empty
     * TIDYING -> TERMINATED
     *    When the terminated() hook method has completed
     *
     * Threads waiting in awaitTermination() will return when the
     * state reaches TERMINATED.
     *
     * Detecting the transition from SHUTDOWN to TIDYING is less
     * straightforward than you'd like because the queue may become
     * empty after non-empty and vice versa during SHUTDOWN state, but
     * we can only terminate if, after seeing that it is empty, we see
     * that workerCount is 0 (which sometimes entails a recheck -- see
     * below).
     */
    //一个原子对象，主要作用是用来保存线程数量和线程池的状态。
    private final AtomicInteger ctl = new AtomicInteger(ctlOf(RUNNING, 0));

//    高 3 位来保存运行状态，低 29 位来保存线程数量
    private static final int COUNT_BITS = Integer.SIZE - 3; //32-3

//    运算过程为1左移29位，也就是00000000 00000000 00000000 00000001 --> 001 0000 00000000 00000000 00000000，再减去1的话，就是 000 11111 11111111 11111111 11111111，前三位代表线程池运行状态runState，所以这里workerCount的理论最大值就应该是29个1，即536870911；
//    原文链接：https://blog.csdn.net/lipeng_bigdata/article/details/51232266
    private static final int CAPACITY = (1 << COUNT_BITS) - 1; //值为29个1，即536870911

    //运行状态保存在 int 值的高 3 位 (所有数值左移 29 位)
    /**1111 1111 1111 1111 1111 1111 1111 1111
     *  1) -1 的二进制原码（1000 0000 0000 0000 0000 0000 0000 0001），高位 1 表示符号位;
     *  2)对原码取反，高位不变得到 1111 1111 1111 1111 1111 1111 1111 1110;
     * 3)然后对反码进行+1 ，也就是补码操作， 最后得到1111 1111 1111 1111 1111 1111 1111 1111
     * 4)那么-1 <<左移 29 位， 也就是1110 0000 0000 0000 0000 0000 0000 0000(高3位状态位111，线程数量0)
     * 低29位全部为0，高3位全部为1的话，表示RUNNING状态，即-536870912
     */
    /**
     *   -1在Java底层是由32个1表示的，左移29位的话，即111 00000 00000000 00000000 00000000，也就是低29位全部为0，高3位全部为1的话，表示RUNNING状态，即-536870912
     */
    private static final int RUNNING = -1 << COUNT_BITS;// 接收新任务,并执行队列中的任务
    /**
     *   0在Java底层是由32个0表示的，无论左移多少位，还是32个0，即000 00000 00000000 00000000 00000000，
     *   也就是低29位全部为0，高3位全部为0的话，表示SHUTDOWN状态，即0；
     */
    private static final int SHUTDOWN = 0 << COUNT_BITS;// 不接收新任务,但是执行队列中的任务

    /**
     *  1在Java底层是由前面的31个0和1个1组成的，左移29位的话，即001 00000 00000000 00000000 00000000，
     *  也就是低29位全部为0，高3位为001的话，表示STOP状态，即536870912；
     */
    private static final int STOP = 1 << COUNT_BITS;// 不接收新任务,不执行队列中的任务,中断正在执行中的任务

    /**
     * 2在Java底层是由前面的30个0和1个10组成的，左移29位的话，即010 00000 00000000 00000000 00000000，
     * 也就是低29位全部为0，高3位为010的话，表示TIDYING状态，即1073741824；
     */
    private static final int TIDYING = 2 << COUNT_BITS; //所有的任务都已结束,线程数量为 0,处于该状态的线程池即将调用 terminated()方法

    /**
     *  2在Java底层是由前面的30个0和1个11组成的，左移29位的话，即011 00000 00000000 00000000 00000000，
     *  也就是低29位全部为0，高3位为011的话，表示TERMINATED状态，即1610612736；
     */
    private static final int TERMINATED = 3 << COUNT_BITS;// terminated()方法执行完成

    // Packing and unpacking ctl

    /**
     * 是按位取反的意思，CAPACITY表示的是高位的3个0，和低位的29个1，而~CAPACITY则表示高位的3个1，2低位的9个0，
     * 然后再与入参c执行按位与操作，即高3位保持原样，低29位全部设置为0，也就获取了线程池的运行状态runState
     */
    private static int runStateOf(int c)     { return c & ~CAPACITY; }//计算当前运行状态

    /**
     *     传入的c代表的是ctl的值，即高3位为线程池运行状态runState，低29位为线程池中当前活动的线程数量workerCount，
     *     将其与CAPACITY进行与操作&，也就是与000 11111 11111111 11111111 11111111进行与操作，
     *     c的前三位通过与000进行与操作，无论c前三位为何值，最终都会变成000，也就是舍弃前三位的值，
     *     而c的低29位与29个1进行与操作，c的低29位还是会保持原值，这样就从AtomicInteger ctl中解析出了workerCount的值。
     */
    private static int workerCountOf(int c)  { return c & CAPACITY; }//计算当前线程数量

    /**
     * 传入的rs表示线程池运行状态runState，其是高3位有值，低29位全部为0的int，而wc则代表线程池中有效线程的数量workerCount，其为高3位全部为0，
     * 而低29位有值得int，将runState和workerCount做或操作|处理，即用runState的高3位，workerCount的低29位填充的数字，
     * 而默认传入的runState、workerCount分别为RUNNING和0
     */
    private static int ctlOf(int rs, int wc) { return rs | wc; }//通过状态和线程数生成ctl(3位rs+29位线程数量)

    /*
     * Bit field accessors that don't require unpacking ctl.
     * These depend on the bit layout and on workerCount being never negative.
     */

    private static boolean runStateLessThan(int c, int s) {
        return c < s;
    }

    private static boolean runStateAtLeast(int c, int s) {
        return c >= s;
    }

    private static boolean isRunning(int c) {
        return c < SHUTDOWN;
    }

    /**
     * Attempts to CAS-increment the workerCount field of ctl.
     */
    private boolean compareAndIncrementWorkerCount(int expect) {
        return ctl.compareAndSet(expect, expect + 1);
    }

    /**
     * Attempts to CAS-decrement the workerCount field of ctl.
     */
    private boolean compareAndDecrementWorkerCount(int expect) {
        return ctl.compareAndSet(expect, expect - 1);
    }

    /**
     * Decrements the workerCount field of ctl. This is called only on
     * abrupt termination of a thread (see processWorkerExit). Other
     * decrements are performed within getTask.
     */
    private void decrementWorkerCount() {
        do {} while (! compareAndDecrementWorkerCount(ctl.get()));
    }

    /**
     * The queue used for holding tasks and handing off to worker
     * threads.  We do not require that workQueue.poll() returning
     * null necessarily means that workQueue.isEmpty(), so rely
     * solely on isEmpty to see if the queue is empty (which we must
     * do for example when deciding whether to transition from
     * SHUTDOWN to TIDYING).  This accommodates special-purpose
     * queues such as DelayQueues for which poll() is allowed to
     * return null even if it may later return non-null when delays
     * expire.
     */
    private final BlockingQueue<Runnable> workQueue;

    /**
     * Lock held on access to workers set and related bookkeeping.
     * While we could use a concurrent set of some sort, it turns out
     * to be generally preferable to use a lock. Among the reasons is
     * that this serializes interruptIdleWorkers, which avoids
     * unnecessary interrupt storms, especially during shutdown.
     * Otherwise exiting threads would concurrently interrupt those
     * that have not yet interrupted. It also simplifies some of the
     * associated statistics bookkeeping of largestPoolSize etc. We
     * also hold mainLock on shutdown and shutdownNow, for the sake of
     * ensuring workers set is stable while separately checking
     * permission to interrupt and actually interrupting.
     */
    private final ReentrantLock mainLock = new ReentrantLock();

    /**
     * Set containing all worker threads in pool. Accessed only when
     * holding mainLock.
     */
    private final HashSet<Worker> workers = new HashSet<Worker>();

    /**
     * Wait condition to support awaitTermination
     */
    private final Condition termination = mainLock.newCondition();

    /**
     * Tracks largest attained pool size. Accessed only under
     * mainLock.
     */
    private int largestPoolSize;

    /**
     * Counter for completed tasks. Updated only on termination of
     * worker threads. Accessed only under mainLock.
     */
    private long completedTaskCount;

    /*
     * All user control parameters are declared as volatiles so that
     * ongoing actions are based on freshest values, but without need
     * for locking, since no internal invariants depend on them
     * changing synchronously with respect to other actions.
     */

    /**
     * Factory for new threads. All threads are created using this
     * factory (via method addWorker).  All callers must be prepared
     * for addWorker to fail, which may reflect a system or user's
     * policy limiting the number of threads.  Even though it is not
     * treated as an error, failure to create threads may result in
     * new tasks being rejected or existing ones remaining stuck in
     * the queue.
     *
     * We go further and preserve pool invariants even in the face of
     * errors such as OutOfMemoryError, that might be thrown while
     * trying to create threads.  Such errors are rather common due to
     * the need to allocate a native stack in Thread.start, and users
     * will want to perform clean pool shutdown to clean up.  There
     * will likely be enough memory available for the cleanup code to
     * complete without encountering yet another OutOfMemoryError.
     */
    private volatile ThreadFactory threadFactory;

    /**
     * Handler called when saturated or shutdown in execute.
     */
    private volatile RejectedExecutionHandler handler;

    /**
     * Timeout in nanoseconds for idle threads waiting for work.
     * Threads use this timeout when there are more than corePoolSize
     * present or if allowCoreThreadTimeOut. Otherwise they wait
     * forever for new work.
     */
    private volatile long keepAliveTime;

    /**
     * If false (default), core threads stay alive even when idle.
     * If true, core threads use keepAliveTime to time out waiting
     * for work.
     */
    private volatile boolean allowCoreThreadTimeOut;

    /**
     * Core pool size is the minimum number of workers to keep alive
     * (and not allow to time out etc) unless allowCoreThreadTimeOut
     * is set, in which case the minimum is zero.
     */
    private volatile int corePoolSize;

    /**
     * Maximum pool size. Note that the actual maximum is internally
     * bounded by CAPACITY.
     */
    private volatile int maximumPoolSize;

    /**
     * The default rejected execution handler
     */
    private static final RejectedExecutionHandler defaultHandler =
        new AbortPolicy();

    /**
     * Permission required for callers of shutdown and shutdownNow.
     * We additionally require (see checkShutdownAccess) that callers
     * have permission to actually interrupt threads in the worker set
     * (as governed by Thread.interrupt, which relies on
     * ThreadGroup.checkAccess, which in turn relies on
     * SecurityManager.checkAccess). Shutdowns are attempted only if
     * these checks pass.
     *
     * All actual invocations of Thread.interrupt (see
     * interruptIdleWorkers and interruptWorkers) ignore
     * SecurityExceptions, meaning that the attempted interrupts
     * silently fail. In the case of shutdown, they should not fail
     * unless the SecurityManager has inconsistent policies, sometimes
     * allowing access to a thread and sometimes not. In such cases,
     * failure to actually interrupt threads may disable or delay full
     * termination. Other uses of interruptIdleWorkers are advisory,
     * and failure to actually interrupt will merely delay response to
     * configuration changes so is not handled exceptionally.
     */
    private static final RuntimePermission shutdownPerm =
        new RuntimePermission("modifyThread");

    /**
     * Class Worker mainly maintains interrupt control state for
     * threads running tasks, along with other minor bookkeeping.
     * This class opportunistically extends AbstractQueuedSynchronizer
     * to simplify acquiring and releasing a lock surrounding each
     * task execution.  This protects against interrupts that are
     * intended to wake up a worker thread waiting for a task from
     * instead interrupting a task being run.  We implement a simple
     * non-reentrant mutual exclusion lock rather than use
     * ReentrantLock because we do not want worker tasks to be able to
     * reacquire the lock when they invoke pool control methods like
     * setCorePoolSize.  Additionally, to suppress interrupts until
     * the thread actually starts running tasks, we initialize lock
     * state to a negative value, and clear it upon start (in
     * runWorker).
     */
    private final class Worker
        extends AbstractQueuedSynchronizer
        implements Runnable
    {
        /**
         * This class will never be serialized, but we provide a
         * serialVersionUID to suppress a javac warning.
         */
        private static final long serialVersionUID = 6138294804551838833L;

        /** Thread this worker is running in.  Null if factory fails. */
        final Thread thread;
        /** Initial task to run.  Possibly null. */
        Runnable firstTask;
        /** Per-thread task counter */
        volatile long completedTasks;

        /**
         * Creates with given first task and thread from ThreadFactory.
         * @param firstTask the first task (null if none)
         */
        Worker(Runnable firstTask) {
            setState(-1); // inhibit interrupts until runWorker
            this.firstTask = firstTask;
            this.thread = getThreadFactory().newThread(this);
        }

        /** Delegates main run loop to outer runWorker  */
        public void run() {
            runWorker(this);
        }

        // Lock methods
        //
        // The value 0 represents the unlocked state.
        // The value 1 represents the locked state.

        protected boolean isHeldExclusively() {
            return getState() != 0;
        }

        protected boolean tryAcquire(int unused) {
            if (compareAndSetState(0, 1)) {
                setExclusiveOwnerThread(Thread.currentThread());
                return true;
            }
            return false;
        }

        protected boolean tryRelease(int unused) {
            setExclusiveOwnerThread(null);
            setState(0);
            return true;
        }

        public void lock()        { acquire(1); }
        public boolean tryLock()  { return tryAcquire(1); }
        public void unlock()      { release(1); }
        public boolean isLocked() { return isHeldExclusively(); }

        void interruptIfStarted() {
            Thread t;
            if (getState() >= 0 && (t = thread) != null && !t.isInterrupted()) {
                try {
                    t.interrupt();
                } catch (SecurityException ignore) {
                }
            }
        }
    }

    /*
     * Methods for setting control state
     */

    /**
     * Transitions runState to given target, or leaves it alone if
     * already at least the given target.
     *
     * @param targetState the desired state, either SHUTDOWN or STOP
     *        (but not TIDYING or TERMINATED -- use tryTerminate for that)
     */
    private void advanceRunState(int targetState) {
        for (;;) {
            int c = ctl.get();
            if (runStateAtLeast(c, targetState) ||
                ctl.compareAndSet(c, ctlOf(targetState, workerCountOf(c))))
                break;
        }
    }

    /**
     * Transitions to TERMINATED state if either (SHUTDOWN and pool
     * and queue empty) or (STOP and pool empty).  If otherwise
     * eligible to terminate but workerCount is nonzero, interrupts an
     * idle worker to ensure that shutdown signals propagate. This
     * method must be called following any action that might make
     * termination possible -- reducing worker count or removing tasks
     * from the queue during shutdown. The method is non-private to
     * allow access from ScheduledThreadPoolExecutor.
     */
    final void tryTerminate() {
        for (;;) {
            int c = ctl.get();
            if (isRunning(c) ||
                runStateAtLeast(c, TIDYING) ||
                (runStateOf(c) == SHUTDOWN && ! workQueue.isEmpty()))
                return;
            if (workerCountOf(c) != 0) { // Eligible to terminate
                interruptIdleWorkers(ONLY_ONE);
                return;
            }

            final ReentrantLock mainLock = this.mainLock;
            mainLock.lock();
            try {
                if (ctl.compareAndSet(c, ctlOf(TIDYING, 0))) {
                    try {
                        terminated();
                    } finally {
                        ctl.set(ctlOf(TERMINATED, 0));
                        termination.signalAll();
                    }
                    return;
                }
            } finally {
                mainLock.unlock();
            }
            // else retry on failed CAS
        }
    }

    /*
     * Methods for controlling interrupts to worker threads.
     */

    /**
     * If there is a security manager, makes sure caller has
     * permission to shut down threads in general (see shutdownPerm).
     * If this passes, additionally makes sure the caller is allowed
     * to interrupt each worker thread. This might not be true even if
     * first check passed, if the SecurityManager treats some threads
     * specially.
     */
    private void checkShutdownAccess() {
        SecurityManager security = System.getSecurityManager();
        if (security != null) {
            security.checkPermission(shutdownPerm);
            final ReentrantLock mainLock = this.mainLock;
            mainLock.lock();
            try {
                for (Worker w : workers)
                    security.checkAccess(w.thread);
            } finally {
                mainLock.unlock();
            }
        }
    }

    /**
     * Interrupts all threads, even if active. Ignores SecurityExceptions
     * (in which case some threads may remain uninterrupted).
     */
    private void interruptWorkers() {
        final ReentrantLock mainLock = this.mainLock;
        mainLock.lock();
        try {
            for (Worker w : workers)
                w.interruptIfStarted();
        } finally {
            mainLock.unlock();
        }
    }

    /**
     * Interrupts threads that might be waiting for tasks (as
     * indicated by not being locked) so they can check for
     * termination or configuration changes. Ignores
     * SecurityExceptions (in which case some threads may remain
     * uninterrupted).
     *
     * @param onlyOne If true, interrupt at most one worker. This is
     * called only from tryTerminate when termination is otherwise
     * enabled but there are still other workers.  In this case, at
     * most one waiting worker is interrupted to propagate shutdown
     * signals in case all threads are currently waiting.
     * Interrupting any arbitrary thread ensures that newly arriving
     * workers since shutdown began will also eventually exit.
     * To guarantee eventual termination, it suffices to always
     * interrupt only one idle worker, but shutdown() interrupts all
     * idle workers so that redundant workers exit promptly, not
     * waiting for a straggler task to finish.
     */
    private void interruptIdleWorkers(boolean onlyOne) {
        final ReentrantLock mainLock = this.mainLock;
        mainLock.lock();
        try {
            for (Worker w : workers) {
                Thread t = w.thread;
                if (!t.isInterrupted() && w.tryLock()) {
                    try {
                        t.interrupt();
                    } catch (SecurityException ignore) {
                    } finally {
                        w.unlock();
                    }
                }
                if (onlyOne)
                    break;
            }
        } finally {
            mainLock.unlock();
        }
    }

    /**
     * Common form of interruptIdleWorkers, to avoid having to
     * remember what the boolean argument means.
     */
    private void interruptIdleWorkers() {
        interruptIdleWorkers(false);
    }

    private static final boolean ONLY_ONE = true;

    /*
     * Misc utilities, most of which are also exported to
     * ScheduledThreadPoolExecutor
     */

    /**
     * Invokes the rejected execution handler for the given command.
     * Package-protected for use by ScheduledThreadPoolExecutor.
     */
    final void reject(Runnable command) {
        handler.rejectedExecution(command, this);
    }

    /**
     * Performs any further cleanup following run state transition on
     * invocation of shutdown.  A no-op here, but used by
     * ScheduledThreadPoolExecutor to cancel delayed tasks.
     */
    void onShutdown() {
    }

    /**
     * State check needed by ScheduledThreadPoolExecutor to
     * enable running tasks during shutdown.
     *
     * @param shutdownOK true if should return true if SHUTDOWN
     */
    final boolean isRunningOrShutdown(boolean shutdownOK) {
        int rs = runStateOf(ctl.get());
        return rs == RUNNING || (rs == SHUTDOWN && shutdownOK);
    }

    /**
     * Drains the task queue into a new list, normally using
     * drainTo. But if the queue is a DelayQueue or any other kind of
     * queue for which poll or drainTo may fail to remove some
     * elements, it deletes them one by one.
     */
    private List<Runnable> drainQueue() {
        BlockingQueue<Runnable> q = workQueue;
        ArrayList<Runnable> taskList = new ArrayList<Runnable>();
        q.drainTo(taskList);
        if (!q.isEmpty()) {
            for (Runnable r : q.toArray(new Runnable[0])) {
                if (q.remove(r))
                    taskList.add(r);
            }
        }
        return taskList;
    }

    /*
     * Methods for creating, running and cleaning up after workers
     */

    /**
     * Checks if a new worker can be added with respect to current
     * pool state and the given bound (either core or maximum). If so,
     * the worker count is adjusted accordingly, and, if possible, a
     * new worker is created and started, running firstTask as its
     * first task. This method returns false if the pool is stopped or
     * eligible to shut down. It also returns false if the thread
     * factory fails to create a thread when asked.  If the thread
     * creation fails, either due to the thread factory returning
     * null, or due to an exception (typically OutOfMemoryError in
     * Thread.start()), we roll back cleanly.
     *
     * @param firstTask the task the new thread should run first (or
     * null if none). Workers are created with an initial first task
     * (in method execute()) to bypass queuing when there are fewer
     * than corePoolSize threads (in which case we always start one),
     * or when the queue is full (in which case we must bypass queue).
     * Initially idle threads are usually created via
     * prestartCoreThread or to replace other dying workers.
     *
     * @param core if true use corePoolSize as bound, else
     * maximumPoolSize. (A boolean indicator is used here rather than a
     * value to ensure reads of fresh values after checking other pool
     * state).
     * @return true if successful
     */
    /**
     *1）用自旋循环 CAS 操作来将线程数加 1；
     *2）新建一个线程并启用
     */
    private boolean addWorker(Runnable firstTask, boolean core) {
        retry: //goto 语句,避免死循环
        for (;;) {
            int c = ctl.get();
            int rs = runStateOf(c);//获取线程状态

            // Check if queue empty only if necessary.
            /**
             * 如果线程处于非运行状态，并且 rs 不等于 SHUTDOWN 且 firstTask 不等于空且且
             * workQueue 为空，直接返回 false（表示不可添加 work 状态）
             * 1).线程池已经 shutdown 后，还要添加新的任务，拒绝
             * 2).（第二个判断）SHUTDOWN 状态不接受新任务，但仍然会执行已经加入任务队列的任
             * 务，所以当进入 SHUTDOWN 状态，而传进来的任务为空，并且任务队列不为空的时候，是允许添加
             * 新线程的,如果把这个条件取反，就表示不允许添加 worker
             */
            if (rs >= SHUTDOWN &&
                ! (rs == SHUTDOWN &&
                   firstTask == null &&
                   ! workQueue.isEmpty()))
                return false;

            for (;;) { //自旋
                int wc = workerCountOf(c); //获得 Worker 工作线程数
                //如果工作线程数大于默认容量大小或者大于核心线程数大小，则直接返回 false 表示不能再添加 worker。
                if (wc >= CAPACITY ||
                    wc >= (core ? corePoolSize : maximumPoolSize))
                    return false;
                //通过 cas 来增加工作线程数，如果 cas 失败，则直接重试
                if (compareAndIncrementWorkerCount(c))
                    break retry;
                c = ctl.get();  // Re-read ctl //再次获取 ctl 的值
                if (runStateOf(c) != rs)  //这里如果不相等，说明线程的状态发生了变化，继续重试
                    continue retry;
                // else CAS failed due to workerCount change; retry inner loop
            }
        }

        //上面这段代码主要是对 worker 数量做原子+1 操作,下面的逻辑才是正式构建一个 worker
        boolean workerStarted = false; //工作线程是否启动的标识
        boolean workerAdded = false; //工作线程是否已经添加成功的标识
        Worker w = null;
        try {
            w = new Worker(firstTask); //构建一个 Worker，这个 worker 是什么呢？我们可以看到构造方法里面传入了一个 Runnable 对象
            final Thread t = w.thread; //从 worker 对象中取出线程
            if (t != null) {
                final ReentrantLock mainLock = this.mainLock;
                mainLock.lock(); //这里有个重入锁，避免并发问题
                try {
                    // Recheck while holding lock.
                    // Back out on ThreadFactory failure or if
                    // shut down before lock acquired.
                    int rs = runStateOf(ctl.get());
                    //只有当前线程池是正在运行状态，[或是 SHUTDOWN 且 firstTask 为空]，才能添加到 workers 集合中
                    if (rs < SHUTDOWN ||
                            (rs == SHUTDOWN && firstTask == null)) {
                        //任务刚封装到 work 里面，还没 start,你封装的线程就是 alive，几个意思？肯定是要抛异常出去的
                        if (t.isAlive()) // precheck that t is startable
                            throw new IllegalThreadStateException();
                        workers.add(w); //将新创建的 Worker 添加到 workers 集合中
                        int s = workers.size();
                        //如果集合中的工作线程数大于最大线程数，这个最大线程数表示线程池曾经出现过的最大线程数
                        if (s > largestPoolSize)
                            largestPoolSize = s; //更新线程池出现过的最大线程数
                        workerAdded = true;//表示工作线程创建成功了
                    }
                } finally {
                    mainLock.unlock();
                }
                if (workerAdded) {
                    t.start();
                    workerStarted = true;
                }
            }
        } finally {
            if (! workerStarted)
                addWorkerFailed(w);
        }
        return workerStarted;
    }

    /**
     * Rolls back the worker thread creation.
     * - removes worker from workers, if present
     * - decrements worker count
     * - rechecks for termination, in case the existence of this
     *   worker was holding up termination
     */
    private void addWorkerFailed(Worker w) {
        final ReentrantLock mainLock = this.mainLock;
        mainLock.lock();
        try {
            if (w != null)
                workers.remove(w);
            decrementWorkerCount();
            tryTerminate();
        } finally {
            mainLock.unlock();
        }
    }

    /**
     * Performs cleanup and bookkeeping for a dying worker. Called
     * only from worker threads. Unless completedAbruptly is set,
     * assumes that workerCount has already been adjusted to account
     * for exit.  This method removes thread from worker set, and
     * possibly terminates the pool or replaces the worker if either
     * it exited due to user task exception or if fewer than
     * corePoolSize workers are running or queue is non-empty but
     * there are no workers.
     *
     * @param w the worker
     * @param completedAbruptly if the worker died due to user exception
     */
    private void processWorkerExit(Worker w, boolean completedAbruptly) {
        if (completedAbruptly) // If abrupt, then workerCount wasn't adjusted
            decrementWorkerCount();

        final ReentrantLock mainLock = this.mainLock;
        mainLock.lock();
        try {
            completedTaskCount += w.completedTasks;
            workers.remove(w);
        } finally {
            mainLock.unlock();
        }

        tryTerminate();

        int c = ctl.get();
        if (runStateLessThan(c, STOP)) {
            if (!completedAbruptly) {
                int min = allowCoreThreadTimeOut ? 0 : corePoolSize;
                if (min == 0 && ! workQueue.isEmpty())
                    min = 1;
                if (workerCountOf(c) >= min)
                    return; // replacement not needed
            }
            addWorker(null, false);
        }
    }

    /**
     * Performs blocking or timed wait for a task, depending on
     * current configuration settings, or returns null if this worker
     * must exit because of any of:
     * 1. There are more than maximumPoolSize workers (due to
     *    a call to setMaximumPoolSize).
     * 2. The pool is stopped.
     * 3. The pool is shutdown and the queue is empty.
     * 4. This worker timed out waiting for a task, and timed-out
     *    workers are subject to termination (that is,
     *    {@code allowCoreThreadTimeOut || workerCount > corePoolSize})
     *    both before and after the timed wait, and if the queue is
     *    non-empty, this worker is not the last thread in the pool.
     *
     * @return task, or null if the worker must exit, in which case
     *         workerCount is decremented
     */
    private Runnable getTask() {
        boolean timedOut = false; // Did the last poll() time out?

        for (;;) {
            int c = ctl.get();
            int rs = runStateOf(c);

            // Check if queue empty only if necessary.
            if (rs >= SHUTDOWN && (rs >= STOP || workQueue.isEmpty())) {
                decrementWorkerCount();
                return null;
            }
//
            int wc = workerCountOf(c);

<<<<<<< HEAD
            // Are workers subject to culling?//
=======
            // Are workers subject  to culling?
>>>>>>> 2e71e712
            boolean timed = allowCoreThreadTimeOut || wc > corePoolSize;

            if ((wc > maximumPoolSize || (timed && timedOut))
                && (wc > 1 || workQueue.isEmpty())) {
                if (compareAndDecrementWorkerCount(c))
                    return null;
                continue;
            }

            try {
                Runnable r = timed ?
                    workQueue.poll(keepAliveTime, TimeUnit.NANOSECONDS) :
                    workQueue.take();
                if (r != null)
                    return r;
                timedOut = true;
            } catch (InterruptedException retry) {
                timedOut = false;
            }
        }
    }

    /**
     * Main worker run loop.  Repeatedly gets tasks from queue and
     * executes them, while coping with a number of issues:
     *
     * 1. We may start out with an initial task, in which case we
     * don't need to get the first one. Otherwise, as long as pool is
     * running, we get tasks from getTask. If it returns null then the
     * worker exits due to changed pool state or configuration
     * parameters.  Other exits result from exception throws in
     * external code, in which case completedAbruptly holds, which
     * usually leads processWorkerExit to replace this thread.
     *
     * 2. Before running any task, the lock is acquired to prevent
     * other pool interrupts while the task is executing, and then we
     * ensure that unless pool is stopping, this thread does not have
     * its interrupt set.
     *
     * 3. Each task run is preceded by a call to beforeExecute, which
     * might throw an exception, in which case we cause thread to die
     * (breaking loop with completedAbruptly true) without processing
     * the task.
     *
     * 4. Assuming beforeExecute completes normally, we run the task,
     * gathering any of its thrown exceptions to send to afterExecute.
     * We separately handle RuntimeException, Error (both of which the
     * specs guarantee that we trap) and arbitrary Throwables.
     * Because we cannot rethrow Throwables within Runnable.run, we
     * wrap them within Errors on the way out (to the thread's
     * UncaughtExceptionHandler).  Any thrown exception also
     * conservatively causes thread to die.
     *
     * 5. After task.run completes, we call afterExecute, which may
     * also throw an exception, which will also cause thread to
     * die. According to JLS Sec 14.20, this exception is the one that
     * will be in effect even if task.run throws.
     *
     * The net effect of the exception mechanics is that afterExecute
     * and the thread's UncaughtExceptionHandler have as accurate
     * information as we can provide about any problems encountered by
     * user code.
     *
     * @param w the worker
     */
    final void runWorker(Worker w) {
        Thread wt = Thread.currentThread();
        Runnable task = w.firstTask;
        w.firstTask = null;
        w.unlock(); // allow interrupts
        boolean completedAbruptly = true;
        try {
            while (task != null || (task = getTask()) != null) {
                w.lock();
                // If pool is stopping, ensure thread is interrupted;
                // if not, ensure thread is not interrupted.  This
                // requires a recheck in second case to deal with
                // shutdownNow race while clearing interrupt
                if ((runStateAtLeast(ctl.get(), STOP) ||
                     (Thread.interrupted() &&
                      runStateAtLeast(ctl.get(), STOP))) &&
                    !wt.isInterrupted())
                    wt.interrupt();
                try {
                    beforeExecute(wt, task);
                    Throwable thrown = null;
                    try {
                        task.run();
                    } catch (RuntimeException x) {
                        thrown = x; throw x;
                    } catch (Error x) {
                        thrown = x; throw x;
                    } catch (Throwable x) {
                        thrown = x; throw new Error(x);
                    } finally {
                        afterExecute(task, thrown);
                    }
                } finally {
                    task = null;
                    w.completedTasks++;
                    w.unlock();
                }
            }
            completedAbruptly = false;
        } finally {
            processWorkerExit(w, completedAbruptly);
        }
    }

    // Public constructors and methods

    /**
     * Creates a new {@code ThreadPoolExecutor} with the given initial
     * parameters and default thread factory and rejected execution handler.
     * It may be more convenient to use one of the {@link Executors} factory
     * methods instead of this general purpose constructor.
     *
     * @param corePoolSize the number of threads to keep in the pool, even
     *        if they are idle, unless {@code allowCoreThreadTimeOut} is set
     * @param maximumPoolSize the maximum number of threads to allow in the
     *        pool
     * @param keepAliveTime when the number of threads is greater than
     *        the core, this is the maximum time that excess idle threads
     *        will wait for new tasks before terminating.
     * @param unit the time unit for the {@code keepAliveTime} argument
     * @param workQueue the queue to use for holding tasks before they are
     *        executed.  This queue will hold only the {@code Runnable}
     *        tasks submitted by the {@code execute} method.
     * @throws IllegalArgumentException if one of the following holds:<br>
     *         {@code corePoolSize < 0}<br>
     *         {@code keepAliveTime < 0}<br>
     *         {@code maximumPoolSize <= 0}<br>
     *         {@code maximumPoolSize < corePoolSize}
     * @throws NullPointerException if {@code workQueue} is null
     */
    public ThreadPoolExecutor(int corePoolSize,
                              int maximumPoolSize,
                              long keepAliveTime,
                              TimeUnit unit,
                              BlockingQueue<Runnable> workQueue) {
        this(corePoolSize, maximumPoolSize, keepAliveTime, unit, workQueue,
             Executors.defaultThreadFactory(), defaultHandler);
    }

    /**
     * Creates a new {@code ThreadPoolExecutor} with the given initial
     * parameters and default rejected execution handler.
     *
     * @param corePoolSize the number of threads to keep in the pool, even
     *        if they are idle, unless {@code allowCoreThreadTimeOut} is set
     * @param maximumPoolSize the maximum number of threads to allow in the
     *        pool
     * @param keepAliveTime when the number of threads is greater than
     *        the core, this is the maximum time that excess idle threads
     *        will wait for new tasks before terminating.
     * @param unit the time unit for the {@code keepAliveTime} argument
     * @param workQueue the queue to use for holding tasks before they are
     *        executed.  This queue will hold only the {@code Runnable}
     *        tasks submitted by the {@code execute} method.
     * @param threadFactory the factory to use when the executor
     *        creates a new thread
     * @throws IllegalArgumentException if one of the following holds:<br>
     *         {@code corePoolSize < 0}<br>
     *         {@code keepAliveTime < 0}<br>
     *         {@code maximumPoolSize <= 0}<br>
     *         {@code maximumPoolSize < corePoolSize}
     * @throws NullPointerException if {@code workQueue}
     *         or {@code threadFactory} is null
     */
    public ThreadPoolExecutor(int corePoolSize,
                              int maximumPoolSize,
                              long keepAliveTime,
                              TimeUnit unit,
                              BlockingQueue<Runnable> workQueue,
                              ThreadFactory threadFactory) {
        this(corePoolSize, maximumPoolSize, keepAliveTime, unit, workQueue,
             threadFactory, defaultHandler);
    }

    /**
     * Creates a new {@code ThreadPoolExecutor} with the given initial
     * parameters and default thread factory.
     *
     * @param corePoolSize the number of threads to keep in the pool, even
     *        if they are idle, unless {@code allowCoreThreadTimeOut} is set
     * @param maximumPoolSize the maximum number of threads to allow in the
     *        pool
     * @param keepAliveTime when the number of threads is greater than
     *        the core, this is the maximum time that excess idle threads
     *        will wait for new tasks before terminating.
     * @param unit the time unit for the {@code keepAliveTime} argument
     * @param workQueue the queue to use for holding tasks before they are
     *        executed.  This queue will hold only the {@code Runnable}
     *        tasks submitted by the {@code execute} method.
     * @param handler the handler to use when execution is blocked
     *        because the thread bounds and queue capacities are reached
     * @throws IllegalArgumentException if one of the following holds:<br>
     *         {@code corePoolSize < 0}<br>
     *         {@code keepAliveTime < 0}<br>
     *         {@code maximumPoolSize <= 0}<br>
     *         {@code maximumPoolSize < corePoolSize}
     * @throws NullPointerException if {@code workQueue}
     *         or {@code handler} is null
     */
    public ThreadPoolExecutor(int corePoolSize,
                              int maximumPoolSize,
                              long keepAliveTime,
                              TimeUnit unit,
                              BlockingQueue<Runnable> workQueue,
                              RejectedExecutionHandler handler) {
        this(corePoolSize, maximumPoolSize, keepAliveTime, unit, workQueue,
             Executors.defaultThreadFactory(), handler);
    }

    /**
     * Creates a new {@code ThreadPoolExecutor} with the given initial
     * parameters.
     *
     * @param corePoolSize the number of threads to keep in the pool, even
     *        if they are idle, unless {@code allowCoreThreadTimeOut} is set
     * @param maximumPoolSize the maximum number of threads to allow in the
     *        pool
     * @param keepAliveTime when the number of threads is greater than
     *        the core, this is the maximum time that excess idle threads
     *        will wait for new tasks before terminating.
     * @param unit the time unit for the {@code keepAliveTime} argument
     * @param workQueue the queue to use for holding tasks before they are
     *        executed.  This queue will hold only the {@code Runnable}
     *        tasks submitted by the {@code execute} method.
     * @param threadFactory the factory to use when the executor
     *        creates a new thread
     * @param handler the handler to use when execution is blocked
     *        because the thread bounds and queue capacities are reached
     * @throws IllegalArgumentException if one of the following holds:<br>
     *         {@code corePoolSize < 0}<br>
     *         {@code keepAliveTime < 0}<br>
     *         {@code maximumPoolSize <= 0}<br>
     *         {@code maximumPoolSize < corePoolSize}
     * @throws NullPointerException if {@code workQueue}
     *         or {@code threadFactory} or {@code handler} is null
     */
    public ThreadPoolExecutor(int corePoolSize, //核心线程数量
                              int maximumPoolSize, //最大线程数
                              long keepAliveTime, //超时时间,超出核心线程数量以外的线程空余存活时间
                              TimeUnit unit, //存活时间单位
                              BlockingQueue<Runnable> workQueue, //保存执行任务的队列
                              ThreadFactory threadFactory,//创建新线程使用的工厂
                              RejectedExecutionHandler handler ) { //当任务无法执行的时候的处理方式
        if (corePoolSize < 0 ||
            maximumPoolSize <= 0 ||
            maximumPoolSize < corePoolSize ||
            keepAliveTime < 0)
            throw new IllegalArgumentException();
        if (workQueue == null || threadFactory == null || handler == null)
            throw new NullPointerException();
        this.corePoolSize = corePoolSize;
        this.maximumPoolSize = maximumPoolSize;
        this.workQueue = workQueue;
        this.keepAliveTime = unit.toNanos(keepAliveTime);
        this.threadFactory = threadFactory;
        this.handler = handler;
    }

    /**
     * Executes the given task sometime in the future.  The task
     * may execute in a new thread or in an existing pooled thread.
     *
     * If the task cannot be submitted for execution, either because this
     * executor has been shutdown or because its capacity has been reached,
     * the task is handled by the current {@code RejectedExecutionHandler}.
     *
     * @param command the task to execute
     * @throws RejectedExecutionException at discretion of
     *         {@code RejectedExecutionHandler}, if the task
     *         cannot be accepted for execution
     * @throws NullPointerException if {@code command} is null
     */
    public void execute(Runnable command) {
        if (command == null)
            throw new NullPointerException();
        /*
         * Proceed in 3 steps:
         *
         * 1. If fewer than corePoolSize threads are running, try to
         * start a new thread with the given command as its first
         * task.  The call to addWorker atomically checks runState and
         * workerCount, and so prevents false alarms that would add
         * threads when it shouldn't, by returning false.
         *
         * 2. If a task can be successfully queued, then we still need
         * to double-check whether we should have added a thread
         * (because existing ones died since last checking) or that
         * the pool shut down since entry into this method. So we
         * recheck state and if necessary roll back the enqueuing if
         * stopped, or start a new thread if there are none.
         *
         * 3. If we cannot queue task, then we try to add a new
         * thread.  If it fails, we know we are shut down or saturated
         * and so reject the task.
         */
        int c = ctl.get();
        //1.当前池中线程比核心数少，新建一个线程执行任务
        if (workerCountOf(c) < corePoolSize) {
            //只有在提交到线程池的时候才开始创建线程
            if (addWorker(command, true))
                return;
            c = ctl.get();
        }
        if (isRunning(c) && workQueue.offer(command)) {
        //2.核心池已满，但任务队列未满，添加到队列中
            int recheck = ctl.get();
            //任务成功添加到队列以后，再次检查是否需要添加新的线程，因为已存在的线程可能被销毁了
            if (! isRunning(recheck) && remove(command))
                reject(command);//如果线程池处于非运行状态，并且把当前的任务从任务队列中移除成功，则拒绝该任务
            else if (workerCountOf(recheck) == 0)
                //如果之前的线程已被销毁完，新建一个线程
                addWorker(null, false);
        }
        //3.核心池已满，队列已满，试着创建一个新线程
        else if (!addWorker(command, false))
            reject(command);//如果创建新线程失败了，说明线程池被关闭或者线程池完全满了，拒绝任务
    }

    /**
     * Initiates an orderly shutdown in which previously submitted
     * tasks are executed, but no new tasks will be accepted.
     * Invocation has no additional effect if already shut down.
     *
     * <p>This method does not wait for previously submitted tasks to
     * complete execution.  Use {@link #awaitTermination awaitTermination}
     * to do that.
     *
     * @throws SecurityException {@inheritDoc}
     */
    public void shutdown() {
        final ReentrantLock mainLock = this.mainLock;
        mainLock.lock();
        try {
            checkShutdownAccess();
            advanceRunState(SHUTDOWN);
            interruptIdleWorkers();
            onShutdown(); // hook for ScheduledThreadPoolExecutor
        } finally {
            mainLock.unlock();
        }
        tryTerminate();
    }

    /**
     * Attempts to stop all actively executing tasks, halts the
     * processing of waiting tasks, and returns a list of the tasks
     * that were awaiting execution. These tasks are drained (removed)
     * from the task queue upon return from this method.
     *
     * <p>This method does not wait for actively executing tasks to
     * terminate.  Use {@link #awaitTermination awaitTermination} to
     * do that.
     *
     * <p>There are no guarantees beyond best-effort attempts to stop
     * processing actively executing tasks.  This implementation
     * cancels tasks via {@link Thread#interrupt}, so any task that
     * fails to respond to interrupts may never terminate.
     *
     * @throws SecurityException {@inheritDoc}
     */
    public List<Runnable> shutdownNow() {
        List<Runnable> tasks;
        final ReentrantLock mainLock = this.mainLock;
        mainLock.lock();
        try {
            checkShutdownAccess();
            advanceRunState(STOP);
            interruptWorkers();
            tasks = drainQueue();
        } finally {
            mainLock.unlock();
        }
        tryTerminate();
        return tasks;
    }

    public boolean isShutdown() {
        return ! isRunning(ctl.get());
    }

    /**
     * Returns true if this executor is in the process of terminating
     * after {@link #shutdown} or {@link #shutdownNow} but has not
     * completely terminated.  This method may be useful for
     * debugging. A return of {@code true} reported a sufficient
     * period after shutdown may indicate that submitted tasks have
     * ignored or suppressed interruption, causing this executor not
     * to properly terminate.
     *
     * @return {@code true} if terminating but not yet terminated
     */
    public boolean isTerminating() {
        int c = ctl.get();
        return ! isRunning(c) && runStateLessThan(c, TERMINATED);
    }

    public boolean isTerminated() {
        return runStateAtLeast(ctl.get(), TERMINATED);
    }

    public boolean awaitTermination(long timeout, TimeUnit unit)
        throws InterruptedException {
        long nanos = unit.toNanos(timeout);
        final ReentrantLock mainLock = this.mainLock;
        mainLock.lock();
        try {
            for (;;) {
                if (runStateAtLeast(ctl.get(), TERMINATED))
                    return true;
                if (nanos <= 0)
                    return false;
                nanos = termination.awaitNanos(nanos);
            }
        } finally {
            mainLock.unlock();
        }
    }

    /**
     * Invokes {@code shutdown} when this executor is no longer
     * referenced and it has no threads.
     */
    protected void finalize() {
        shutdown();
    }

    /**
     * Sets the thread factory used to create new threads.
     *
     * @param threadFactory the new thread factory
     * @throws NullPointerException if threadFactory is null
     * @see #getThreadFactory
     */
    public void setThreadFactory(ThreadFactory threadFactory) {
        if (threadFactory == null)
            throw new NullPointerException();
        this.threadFactory = threadFactory;
    }

    /**
     * Returns the thread factory used to create new threads.
     *
     * @return the current thread factory
     * @see #setThreadFactory(ThreadFactory)
     */
    public ThreadFactory getThreadFactory() {
        return threadFactory;
    }

    /**
     * Sets a new handler for unexecutable tasks.
     *
     * @param handler the new handler
     * @throws NullPointerException if handler is null
     * @see #getRejectedExecutionHandler
     */
    public void setRejectedExecutionHandler(RejectedExecutionHandler handler) {
        if (handler == null)
            throw new NullPointerException();
        this.handler = handler;
    }

    /**
     * Returns the current handler for unexecutable tasks.
     *
     * @return the current handler
     * @see #setRejectedExecutionHandler(RejectedExecutionHandler)
     */
    public RejectedExecutionHandler getRejectedExecutionHandler() {
        return handler;
    }

    /**
     * Sets the core number of threads.  This overrides any value set
     * in the constructor.  If the new value is smaller than the
     * current value, excess existing threads will be terminated when
     * they next become idle.  If larger, new threads will, if needed,
     * be started to execute any queued tasks.
     *
     * @param corePoolSize the new core size
     * @throws IllegalArgumentException if {@code corePoolSize < 0}
     * @see #getCorePoolSize
     */
    public void setCorePoolSize(int corePoolSize) {
        if (corePoolSize < 0)
            throw new IllegalArgumentException();
        int delta = corePoolSize - this.corePoolSize;
        this.corePoolSize = corePoolSize;
        if (workerCountOf(ctl.get()) > corePoolSize)
            interruptIdleWorkers();
        else if (delta > 0) {
            // We don't really know how many new threads are "needed".
            // As a heuristic, prestart enough new workers (up to new
            // core size) to handle the current number of tasks in
            // queue, but stop if queue becomes empty while doing so.
            int k = Math.min(delta, workQueue.size());
            while (k-- > 0 && addWorker(null, true)) {
                if (workQueue.isEmpty())
                    break;
            }
        }
    }

    /**
     * Returns the core number of threads.
     *
     * @return the core number of threads
     * @see #setCorePoolSize
     */
    public int getCorePoolSize() {
        return corePoolSize;
    }

    /**
     * Starts a core thread, causing it to idly wait for work. This
     * overrides the default policy of starting core threads only when
     * new tasks are executed. This method will return {@code false}
     * if all core threads have already been started.
     *
     * @return {@code true} if a thread was started
     */
    public boolean prestartCoreThread() {
        return workerCountOf(ctl.get()) < corePoolSize &&
            addWorker(null, true);
    }

    /**
     * Same as prestartCoreThread except arranges that at least one
     * thread is started even if corePoolSize is 0.
     */
    void ensurePrestart() {
        int wc = workerCountOf(ctl.get());
        if (wc < corePoolSize)
            addWorker(null, true);
        else if (wc == 0)
            addWorker(null, false);
    }

    /**
     * Starts all core threads, causing them to idly wait for work. This
     * overrides the default policy of starting core threads only when
     * new tasks are executed.
     *
     * @return the number of threads started
     */
    public int prestartAllCoreThreads() {
        int n = 0;
        while (addWorker(null, true))
            ++n;
        return n;
    }

    /**
     * Returns true if this pool allows core threads to time out and
     * terminate if no tasks arrive within the keepAlive time, being
     * replaced if needed when new tasks arrive. When true, the same
     * keep-alive policy applying to non-core threads applies also to
     * core threads. When false (the default), core threads are never
     * terminated due to lack of incoming tasks.
     *
     * @return {@code true} if core threads are allowed to time out,
     *         else {@code false}
     *
     * @since 1.6
     */
    public boolean allowsCoreThreadTimeOut() {
        return allowCoreThreadTimeOut;
    }

    /**
     * Sets the policy governing whether core threads may time out and
     * terminate if no tasks arrive within the keep-alive time, being
     * replaced if needed when new tasks arrive. When false, core
     * threads are never terminated due to lack of incoming
     * tasks. When true, the same keep-alive policy applying to
     * non-core threads applies also to core threads. To avoid
     * continual thread replacement, the keep-alive time must be
     * greater than zero when setting {@code true}. This method
     * should in general be called before the pool is actively used.
     *
     * @param value {@code true} if should time out, else {@code false}
     * @throws IllegalArgumentException if value is {@code true}
     *         and the current keep-alive time is not greater than zero
     *
     * @since 1.6
     */
    public void allowCoreThreadTimeOut(boolean value) {
        if (value && keepAliveTime <= 0)
            throw new IllegalArgumentException("Core threads must have nonzero keep alive times");
        if (value != allowCoreThreadTimeOut) {
            allowCoreThreadTimeOut = value;
            if (value)
                interruptIdleWorkers();
        }
    }

    /**
     * Sets the maximum allowed number of threads. This overrides any
     * value set in the constructor. If the new value is smaller than
     * the current value, excess existing threads will be
     * terminated when they next become idle.
     *
     * @param maximumPoolSize the new maximum
     * @throws IllegalArgumentException if the new maximum is
     *         less than or equal to zero, or
     *         less than the {@linkplain #getCorePoolSize core pool size}
     * @see #getMaximumPoolSize
     */
    public void setMaximumPoolSize(int maximumPoolSize) {
        if (maximumPoolSize <= 0 || maximumPoolSize < corePoolSize)
            throw new IllegalArgumentException();
        this.maximumPoolSize = maximumPoolSize;
        if (workerCountOf(ctl.get()) > maximumPoolSize)
            interruptIdleWorkers();
    }

    /**
     * Returns the maximum allowed number of threads.
     *
     * @return the maximum allowed number of threads
     * @see #setMaximumPoolSize
     */
    public int getMaximumPoolSize() {
        return maximumPoolSize;
    }

    /**
     * Sets the time limit for which threads may remain idle before
     * being terminated.  If there are more than the core number of
     * threads currently in the pool, after waiting this amount of
     * time without processing a task, excess threads will be
     * terminated.  This overrides any value set in the constructor.
     *
     * @param time the time to wait.  A time value of zero will cause
     *        excess threads to terminate immediately after executing tasks.
     * @param unit the time unit of the {@code time} argument
     * @throws IllegalArgumentException if {@code time} less than zero or
     *         if {@code time} is zero and {@code allowsCoreThreadTimeOut}
     * @see #getKeepAliveTime(TimeUnit)
     */
    public void setKeepAliveTime(long time, TimeUnit unit) {
        if (time < 0)
            throw new IllegalArgumentException();
        if (time == 0 && allowsCoreThreadTimeOut())
            throw new IllegalArgumentException("Core threads must have nonzero keep alive times");
        long keepAliveTime = unit.toNanos(time);
        long delta = keepAliveTime - this.keepAliveTime;
        this.keepAliveTime = keepAliveTime;
        if (delta < 0)
            interruptIdleWorkers();
    }

    /**
     * Returns the thread keep-alive time, which is the amount of time
     * that threads in excess of the core pool size may remain
     * idle before being terminated.
     *
     * @param unit the desired time unit of the result
     * @return the time limit
     * @see #setKeepAliveTime(long, TimeUnit)
     */
    public long getKeepAliveTime(TimeUnit unit) {
        return unit.convert(keepAliveTime, TimeUnit.NANOSECONDS);
    }

    /* User-level queue utilities */

    /**
     * Returns the task queue used by this executor. Access to the
     * task queue is intended primarily for debugging and monitoring.
     * This queue may be in active use.  Retrieving the task queue
     * does not prevent queued tasks from executing.
     *
     * @return the task queue
     */
    public BlockingQueue<Runnable> getQueue() {
        return workQueue;
    }

    /**
     * Removes this task from the executor's internal queue if it is
     * present, thus causing it not to be run if it has not already
     * started.
     *
     * <p>This method may be useful as one part of a cancellation
     * scheme.  It may fail to remove tasks that have been converted
     * into other forms before being placed on the internal queue. For
     * example, a task entered using {@code submit} might be
     * converted into a form that maintains {@code Future} status.
     * However, in such cases, method {@link #purge} may be used to
     * remove those Futures that have been cancelled.
     *
     * @param task the task to remove
     * @return {@code true} if the task was removed
     */
    public boolean remove(Runnable task) {
        boolean removed = workQueue.remove(task);
        tryTerminate(); // In case SHUTDOWN and now empty
        return removed;
    }

    /**
     * Tries to remove from the work queue all {@link Future}
     * tasks that have been cancelled. This method can be useful as a
     * storage reclamation operation, that has no other impact on
     * functionality. Cancelled tasks are never executed, but may
     * accumulate in work queues until worker threads can actively
     * remove them. Invoking this method instead tries to remove them now.
     * However, this method may fail to remove tasks in
     * the presence of interference by other threads.
     */
    public void purge() {
        final BlockingQueue<Runnable> q = workQueue;
        try {
            Iterator<Runnable> it = q.iterator();
            while (it.hasNext()) {
                Runnable r = it.next();
                if (r instanceof Future<?> && ((Future<?>)r).isCancelled())
                    it.remove();
            }
        } catch (ConcurrentModificationException fallThrough) {
            // Take slow path if we encounter interference during traversal.
            // Make copy for traversal and call remove for cancelled entries.
            // The slow path is more likely to be O(N*N).
            for (Object r : q.toArray())
                if (r instanceof Future<?> && ((Future<?>)r).isCancelled())
                    q.remove(r);
        }

        tryTerminate(); // In case SHUTDOWN and now empty
    }

    /* Statistics */

    /**
     * Returns the current number of threads in the pool.
     *
     * @return the number of threads
     */
    public int getPoolSize() {
        final ReentrantLock mainLock = this.mainLock;
        mainLock.lock();
        try {
            // Remove rare and surprising possibility of
            // isTerminated() && getPoolSize() > 0
            return runStateAtLeast(ctl.get(), TIDYING) ? 0
                : workers.size();
        } finally {
            mainLock.unlock();
        }
    }

    /**
     * Returns the approximate number of threads that are actively
     * executing tasks.
     *
     * @return the number of threads
     */
    public int getActiveCount() {
        final ReentrantLock mainLock = this.mainLock;
        mainLock.lock();
        try {
            int n = 0;
            for (Worker w : workers)
                if (w.isLocked())
                    ++n;
            return n;
        } finally {
            mainLock.unlock();
        }
    }

    /**
     * Returns the largest number of threads that have ever
     * simultaneously been in the pool.
     *
     * @return the number of threads
     */
    public int getLargestPoolSize() {
        final ReentrantLock mainLock = this.mainLock;
        mainLock.lock();
        try {
            return largestPoolSize;
        } finally {
            mainLock.unlock();
        }
    }

    /**
     * Returns the approximate total number of tasks that have ever been
     * scheduled for execution. Because the states of tasks and
     * threads may change dynamically during computation, the returned
     * value is only an approximation.
     *
     * @return the number of tasks
     */
    public long getTaskCount() {
        final ReentrantLock mainLock = this.mainLock;
        mainLock.lock();
        try {
            long n = completedTaskCount;
            for (Worker w : workers) {
                n += w.completedTasks;
                if (w.isLocked())
                    ++n;
            }
            return n + workQueue.size();
        } finally {
            mainLock.unlock();
        }
    }

    /**
     * Returns the approximate total number of tasks that have
     * completed execution. Because the states of tasks and threads
     * may change dynamically during computation, the returned value
     * is only an approximation, but one that does not ever decrease
     * across successive calls.
     *
     * @return the number of tasks
     */
    public long getCompletedTaskCount() {
        final ReentrantLock mainLock = this.mainLock;
        mainLock.lock();
        try {
            long n = completedTaskCount;
            for (Worker w : workers)
                n += w.completedTasks;
            return n;
        } finally {
            mainLock.unlock();
        }
    }

    /**
     * Returns a string identifying this pool, as well as its state,
     * including indications of run state and estimated worker and
     * task counts.
     *
     * @return a string identifying this pool, as well as its state
     */
    public String toString() {
        long ncompleted;
        int nworkers, nactive;
        final ReentrantLock mainLock = this.mainLock;
        mainLock.lock();
        try {
            ncompleted = completedTaskCount;
            nactive = 0;
            nworkers = workers.size();
            for (Worker w : workers) {
                ncompleted += w.completedTasks;
                if (w.isLocked())
                    ++nactive;
            }
        } finally {
            mainLock.unlock();
        }
        int c = ctl.get();
        String rs = (runStateLessThan(c, SHUTDOWN) ? "Running" :
                     (runStateAtLeast(c, TERMINATED) ? "Terminated" :
                      "Shutting down"));
        return super.toString() +
            "[" + rs +
            ", pool size = " + nworkers +
            ", active threads = " + nactive +
            ", queued tasks = " + workQueue.size() +
            ", completed tasks = " + ncompleted +
            "]";
    }

    /* Extension hooks */

    /**
     * Method invoked prior to executing the given Runnable in the
     * given thread.  This method is invoked by thread {@code t} that
     * will execute task {@code r}, and may be used to re-initialize
     * ThreadLocals, or to perform logging.
     *
     * <p>This implementation does nothing, but may be customized in
     * subclasses. Note: To properly nest multiple overridings, subclasses
     * should generally invoke {@code super.beforeExecute} at the end of
     * this method.
     *
     * @param t the thread that will run task {@code r}
     * @param r the task that will be executed
     */
    protected void beforeExecute(Thread t, Runnable r) { }

    /**
     * Method invoked upon completion of execution of the given Runnable.
     * This method is invoked by the thread that executed the task. If
     * non-null, the Throwable is the uncaught {@code RuntimeException}
     * or {@code Error} that caused execution to terminate abruptly.
     *
     * <p>This implementation does nothing, but may be customized in
     * subclasses. Note: To properly nest multiple overridings, subclasses
     * should generally invoke {@code super.afterExecute} at the
     * beginning of this method.
     *
     * <p><b>Note:</b> When actions are enclosed in tasks (such as
     * {@link FutureTask}) either explicitly or via methods such as
     * {@code submit}, these task objects catch and maintain
     * computational exceptions, and so they do not cause abrupt
     * termination, and the internal exceptions are <em>not</em>
     * passed to this method. If you would like to trap both kinds of
     * failures in this method, you can further probe for such cases,
     * as in this sample subclass that prints either the direct cause
     * or the underlying exception if a task has been aborted:
     *
     *  <pre> {@code
     * class ExtendedExecutor extends ThreadPoolExecutor {
     *   // ...
     *   protected void afterExecute(Runnable r, Throwable t) {
     *     super.afterExecute(r, t);
     *     if (t == null && r instanceof Future<?>) {
     *       try {
     *         Object result = ((Future<?>) r).get();
     *       } catch (CancellationException ce) {
     *           t = ce;
     *       } catch (ExecutionException ee) {
     *           t = ee.getCause();
     *       } catch (InterruptedException ie) {
     *           Thread.currentThread().interrupt(); // ignore/reset
     *       }
     *     }
     *     if (t != null)
     *       System.out.println(t);
     *   }
     * }}</pre>
     *
     * @param r the runnable that has completed
     * @param t the exception that caused termination, or null if
     * execution completed normally
     */
    protected void afterExecute(Runnable r, Throwable t) { }

    /**
     * Method invoked when the Executor has terminated.  Default
     * implementation does nothing. Note: To properly nest multiple
     * overridings, subclasses should generally invoke
     * {@code super.terminated} within this method.
     */
    protected void terminated() { }

    /* Predefined RejectedExecutionHandlers */

    /**
     * A handler for rejected tasks that runs the rejected task
     * directly in the calling thread of the {@code execute} method,
     * unless the executor has been shut down, in which case the task
     * is discarded.
     */
    public static class CallerRunsPolicy implements RejectedExecutionHandler {
        /**
         * Creates a {@code CallerRunsPolicy}.
         */
        public CallerRunsPolicy() { }

        /**
         * Executes task r in the caller's thread, unless the executor
         * has been shut down, in which case the task is discarded.
         *
         * @param r the runnable task requested to be executed
         * @param e the executor attempting to execute this task
         */
        public void rejectedExecution(Runnable r, ThreadPoolExecutor e) {
            if (!e.isShutdown()) {
                r.run();
            }
        }
    }

    /**
     * A handler for rejected tasks that throws a
     * {@code RejectedExecutionException}.
     */
    public static class AbortPolicy implements RejectedExecutionHandler {
        /**
         * Creates an {@code AbortPolicy}.
         */
        public AbortPolicy() { }

        /**
         * Always throws RejectedExecutionException.
         *
         * @param r the runnable task requested to be executed
         * @param e the executor attempting to execute this task
         * @throws RejectedExecutionException always
         */
        public void rejectedExecution(Runnable r, ThreadPoolExecutor e) {
            throw new RejectedExecutionException("Task " + r.toString() +
                                                 " rejected from " +
                                                 e.toString());
        }
    }

    /**
     * A handler for rejected tasks that silently discards the
     * rejected task.
     */
    public static class DiscardPolicy implements RejectedExecutionHandler {
        /**
         * Creates a {@code DiscardPolicy}.
         */
        public DiscardPolicy() { }

        /**
         * Does nothing, which has the effect of discarding task r.
         *
         * @param r the runnable task requested to be executed
         * @param e the executor attempting to execute this task
         */
        public void rejectedExecution(Runnable r, ThreadPoolExecutor e) {
        }
    }

    /**
     * A handler for rejected tasks that discards the oldest unhandled
     * request and then retries {@code execute}, unless the executor
     * is shut down, in which case the task is discarded.
     */
    public static class DiscardOldestPolicy implements RejectedExecutionHandler {
        /**
         * Creates a {@code DiscardOldestPolicy} for the given executor.
         */
        public DiscardOldestPolicy() { }

        /**
         * Obtains and ignores the next task that the executor
         * would otherwise execute, if one is immediately available,
         * and then retries execution of task r, unless the executor
         * is shut down, in which case task r is instead discarded.
         *
         * @param r the runnable task requested to be executed
         * @param e the executor attempting to execute this task
         */
        public void rejectedExecution(Runnable r, ThreadPoolExecutor e) {
            if (!e.isShutdown()) {
                e.getQueue().poll();
                e.execute(r);
            }
        }
    }
}<|MERGE_RESOLUTION|>--- conflicted
+++ resolved
@@ -649,17 +649,19 @@
         private static final long serialVersionUID = 6138294804551838833L;
 
         /** Thread this worker is running in.  Null if factory fails. */
+        //注意了，这才是真正执行 task 的线程，从构造函数可知是由ThreadFactury 创建的
         final Thread thread;
         /** Initial task to run.  Possibly null. */
-        Runnable firstTask;
+        Runnable firstTask;//这就是需要执行的 task
         /** Per-thread task counter */
-        volatile long completedTasks;
+        volatile long completedTasks;//完成的任务数，用于线程池统计
 
         /**
          * Creates with given first task and thread from ThreadFactory.
          * @param firstTask the first task (null if none)
          */
         Worker(Runnable firstTask) {
+            //初始状态 -1,防止在调用 runWorker()，也就是真正执行 task前中断 thread。
             setState(-1); // inhibit interrupts until runWorker
             this.firstTask = firstTask;
             this.thread = getThreadFactory().newThread(this);
@@ -871,6 +873,15 @@
     /**
      * Invokes the rejected execution handler for the given command.
      * Package-protected for use by ScheduledThreadPoolExecutor.
+     */
+    /**
+     * 拒绝策略 1、AbortPolicy：直接抛出异常，默认策略；
+     * 2、CallerRunsPolicy：用调用者所在的线程来执行任务；
+     * 3、DiscardOldestPolicy：丢弃阻塞队列中靠最前的任务，并执行当前任务；
+     * 4、DiscardPolicy：直接丢弃任务；
+     * 当然也可以根据应用场景实现 RejectedExecutionHandler 接口，自定义饱和策略，如记录
+     * 日志或持久化存储不能处理的任务
+     * @param command
      */
     final void reject(Runnable command) {
         handler.rejectedExecution(command, this);
@@ -1016,16 +1027,16 @@
                 } finally {
                     mainLock.unlock();
                 }
-                if (workerAdded) {
-                    t.start();
+                if (workerAdded) {//如果 worker 添加成功
+                    t.start();  //启动线程
                     workerStarted = true;
                 }
             }
         } finally {
             if (! workerStarted)
-                addWorkerFailed(w);
-        }
-        return workerStarted;
+                addWorkerFailed(w);  //如果添加失败，就需要做一件事，就是递减实际工作线程数(还记得我们最开始的时候增加了工作线程数吗)
+        }
+        return workerStarted;//返回结果
     }
 
     /**
@@ -1034,6 +1045,13 @@
      * - decrements worker count
      * - rechecks for termination, in case the existence of this
      *   worker was holding up termination
+     */
+    /**
+     * addWorker 方法中，如果添加 Worker 并且启动线程失败，则会做失败后的处理。
+     * 这个方法主要做三件事
+     * 1. 如果 worker 已经构造好了，则从 workers 集合中移除这个 worker
+     * 2. 原子递减核心线程数（因为在 addWorker 方法中先做了原子增加）
+     * 3. 尝试结束线程池
      */
     private void addWorkerFailed(Worker w) {
         final ReentrantLock mainLock = this.mainLock;
@@ -1109,25 +1127,42 @@
     private Runnable getTask() {
         boolean timedOut = false; // Did the last poll() time out?
 
-        for (;;) {
+        for (;;) {//自旋
             int c = ctl.get();
             int rs = runStateOf(c);
 
+            /**
+             * * 对线程池状态的判断，两种情况会 workerCount-1，并且返回 null
+             *  1. 线程池状态为 shutdown，且 workQueue 为空（反映了 shutdown 状态的线程池还是
+             * 要执行 workQueue 中剩余的任务的）
+             *  2. 线程池状态为 stop（shutdownNow()会导致变成 STOP）（此时不用考虑 workQueue
+             * 的情况）
+             */
             // Check if queue empty only if necessary.
             if (rs >= SHUTDOWN && (rs >= STOP || workQueue.isEmpty())) {
                 decrementWorkerCount();
-                return null;
+                return null;//返回 null，则当前 worker 线程会退出
             }
 //
             int wc = workerCountOf(c);
 
-<<<<<<< HEAD
+
             // Are workers subject to culling?//
-=======
-            // Are workers subject  to culling?
->>>>>>> 2e71e712
+
+            /**
+             *timed 变量用于判断是否需要进行超时控制。
+             *allowCoreThreadTimeOut 默认是 false，也就是核心线程不允许进行超时；
+             * wc > corePoolSize，表示当前线程池中的线程数量大于核心线程数量；
+             * 对于超过核心线程数量的这些线程，需要进行超时控制
+             */
             boolean timed = allowCoreThreadTimeOut || wc > corePoolSize;
 
+            /**
+             * 1. 线程数量超过 maximumPoolSize 可能是线程池在运行时被调用了 setMaximumPoolSize()
+             * 被改变了大小，否则已经 addWorker()成功不会超过 maximumPoolSize
+             * 2. timed && timedOut 如果为 true，表示当前操作需要进行超时控制，并且上次从阻塞队列中
+             * 获取任务发生了超时.其实就是体现了空闲线程的存活时间
+             */
             if ((wc > maximumPoolSize || (timed && timedOut))
                 && (wc > 1 || workQueue.isEmpty())) {
                 if (compareAndDecrementWorkerCount(c))
@@ -1136,14 +1171,19 @@
             }
 
             try {
+                /**
+                 * 根据 timed 来判断，如果为 true，则通过阻塞队列 poll 方法进行超时控制，如果在
+                 * keepaliveTime 时间内没有获取到任务，则返回 null.
+                 * 否则通过 take 方法阻塞式获取队列中的任务
+                 */
                 Runnable r = timed ?
                     workQueue.poll(keepAliveTime, TimeUnit.NANOSECONDS) :
                     workQueue.take();
-                if (r != null)
+                if (r != null)//如果拿到的任务不为空，则直接返回给 worker 进行处理
                     return r;
-                timedOut = true;
+                timedOut = true;//如果 r==null，说明已经超时了，设置 timedOut=true，在下次自旋的时候进行回收
             } catch (InterruptedException retry) {
-                timedOut = false;
+                timedOut = false;// 如果获取任务时当前线程发生了中断，则设置 timedOut 为false 并返回循环重试
             }
         }
     }
@@ -1191,29 +1231,51 @@
      *
      * @param w the worker
      */
+    /**
+     * 这个方法主要做几件事
+     * 1. 如果 task 不为空,则开始执行 task
+     * 2. 如果 task 为空,则通过 getTask()再去取任务,并赋值给 task,如果取到的 Runnable 不为空,则执行该任务
+     * 3. 执行完毕后,通过 while 循环继续 getTask()取任务
+     * 4. 如果 getTask()取到的任务依然是空,那么整个 runWorker()方法执行完毕
+     */
     final void runWorker(Worker w) {
         Thread wt = Thread.currentThread();
         Runnable task = w.firstTask;
         w.firstTask = null;
+        /**
+         * unlock，表示当前 worker 线程允许中断，因为 new Worker 默认的 state=-1,此处是调用
+         * Worker 类的 tryRelease()方法，将 state 置为 0， 而 interruptIfStarted()中只有 state>=0 才允许调用中断
+         */
         w.unlock(); // allow interrupts
         boolean completedAbruptly = true;
         try {
+            //注意这个 while 循环,在这里实现了 [线程复用]
+            // 如果 task 为空，则通过 getTask 来获取任务
             while (task != null || (task = getTask()) != null) {
-                w.lock();
+                /**上锁，不是为了防止并发执行任务，为了在 shutdown()时不终止正在运行的 worker
+                *线程池为 stop 状态时不接受新任务，不执行已经加入任务队列的任务，还中断正在执行的任务
+                *所以对于 stop 状态以上是要中断线程的
+                */
+                 w.lock();
                 // If pool is stopping, ensure thread is interrupted;
                 // if not, ensure thread is not interrupted.  This
                 // requires a recheck in second case to deal with
                 // shutdownNow race while clearing interrupt
+                /**
+                 *(Thread.interrupted() && runStateAtLeast(ctl.get(), STOP) 确保线
+                 * 程中断标志位为 true 且是 stop 状态以上，接着清除了中断标志
+                 *!wt.isInterrupted()则再一次检查保证线程需要设置中断标志位
+                 */
                 if ((runStateAtLeast(ctl.get(), STOP) ||
                      (Thread.interrupted() &&
                       runStateAtLeast(ctl.get(), STOP))) &&
                     !wt.isInterrupted())
                     wt.interrupt();
                 try {
-                    beforeExecute(wt, task);
+                    beforeExecute(wt, task);//这里默认是没有实现的，在一些特定的场景中我们可以自己继承 ThreadpoolExecutor 自己重写
                     Throwable thrown = null;
                     try {
-                        task.run();
+                        task.run(); //执行任务中的 run 方法
                     } catch (RuntimeException x) {
                         thrown = x; throw x;
                     } catch (Error x) {
@@ -1221,9 +1283,10 @@
                     } catch (Throwable x) {
                         thrown = x; throw new Error(x);
                     } finally {
-                        afterExecute(task, thrown);
+                        afterExecute(task, thrown);//这里默认默认而也是没有实现
                     }
                 } finally {
+                    //置空任务(这样下次循环开始时,task 依然为 null,需要再通过 getTask()取) + 记录该 Worker 完成任务数量 + 解锁
                     task = null;
                     w.completedTasks++;
                     w.unlock();
@@ -1232,6 +1295,8 @@
             completedAbruptly = false;
         } finally {
             processWorkerExit(w, completedAbruptly);
+            //1.将入参 worker 从数组 workers 里删除掉；
+            //2.根据布尔值 allowCoreThreadTimeOut 来决定是否补充新的 Worker 进数组workers
         }
     }
 
@@ -1460,6 +1525,10 @@
      *
      * @throws SecurityException {@inheritDoc}
      */
+    /**
+     * 不会立即终止线程池，而是要等所有任务缓存队列中
+     * 的任务都执行完后才终止，但再也不会接受新的任务
+     */
     public void shutdown() {
         final ReentrantLock mainLock = this.mainLock;
         mainLock.lock();
@@ -1490,6 +1559,10 @@
      * fails to respond to interrupts may never terminate.
      *
      * @throws SecurityException {@inheritDoc}
+     */
+    /**
+     *  shutdownNow()：立即终止线程池，并
+     * 尝试打断正在执行的任务，并且清空任务缓存队列，返回尚未执行的任务
      */
     public List<Runnable> shutdownNow() {
         List<Runnable> tasks;
